from django.contrib import admin
from django.contrib.admin.views.main import ChangeList
from django.contrib.sites.models import Site


class MultisiteChangeList(ChangeList):
    """
    A ChangeList like the built-in admin one, but it excludes site filters for
    sites you're not associated with, unless you're a super-user.

    At this point, it's probably fragile, given its reliance on Django internals.
    """
    def get_filters(self, request, *args, **kwargs):
        """
        This might be considered a fragile function, since it relies on a fair bit
        of Django's internals.
        """
        filter_specs, has_filter_specs = super(MultisiteChangeList, self).get_filters(request, *args, **kwargs)
        if request.user.is_superuser or not has_filter_specs:
            return filter_specs, has_filter_specs
        new_filter_specs = []
        user_sites = frozenset(request.user.get_profile().sites.values_list("pk", "domain"))
        for filter_spec in filter_specs:
            try:
                rel_to = filter_spec.field.rel.to
            except AttributeError:
                new_filter_specs.append(filter_spec)
                continue
            if rel_to is not Site:
                new_filter_specs.append(filter_spec)
                continue
            lookup_choices = frozenset(filter_spec.lookup_choices) & user_sites
            if len(lookup_choices) > 1:
                # put the choices back into the form they came in
                filter_spec.lookup_choices = list(lookup_choices)
                filter_spec.lookup_choices.sort()
                new_filter_specs.append(filter_spec)

        return new_filter_specs, bool(new_filter_specs)



class MultisiteModelAdmin(admin.ModelAdmin):
    """
    A very helpful modeladmin class for handling multi-site django applications.
    """

    filter_sites_by_current_object = False

    def queryset(self, request):
        """
        Filters lists of items to items belonging to sites assigned to the
        current member.

        Additionally, for cases where the field containing a reference to 'site'
        or 'sites' isn't immediate-- one can supply the ModelAdmin class with
        a list of fields to check the site of:

         - multisite_filter_fields
            A list of paths to a 'site' or 'sites' field on a related model to
            filter the queryset on.

        (As long as you're not a superuser)
        """
        qs = super(MultisiteModelAdmin, self).queryset(request)
        if request.user.is_superuser:
            return qs

        user_sites = request.user.get_profile().sites.all()
        if hasattr(qs.model, "site"):
            qs = qs.filter(site__in = user_sites)
        elif hasattr(qs.model, "sites"):
            qs = qs.filter(sites__in = user_sites)

        if hasattr(self, "multisite_filter_fields"):
            for field in self.multisite_filter_fields:
                qkwargs = {
                    "{field}__in".format(field = field): user_sites
                }
                qs = qs.filter(**qkwargs)

        return qs

    def add_view(self, request, form_url = '', extra_context = None):
        if self.filter_sites_by_current_object:
            if hasattr(self.model, "site") or hasattr(self.model, "sites"):
                self.object_sites = tuple()
        return super(MultisiteModelAdmin, self).add_view(request, form_url, extra_context)

    def change_view(self, request, object_id, extra_context = None):
        if self.filter_sites_by_current_object:
            object_instance = self.get_object(request, object_id)
            try:
                self.object_sites = object_instance.sites.values_list("pk", flat = True)
            except AttributeError:
                try:
                    self.object_sites = (object_instance.site.pk, )
                except AttributeError:
                    pass # assume the object doesn't belong to a site
        return super(MultisiteModelAdmin, self).change_view(request, object_id, extra_context)

    def handle_multisite_foreign_keys(self, db_field, request, **kwargs):
        """
        Filters the foreignkey queryset for fields referencing other models
        to those models assigned to a site belonging to the current member
        (if they aren't a superuser), and (optionally) belonging to the same
        site as the current object.

        Also prevents (non-super) users from assigning objects to sites that
        they are not members of.

        If the foreign key does not have a site/sites field directly, you can
        specify a path to a site/sites field to filter on by setting the key:

            - multisite_foreign_key_site_path

        to a dictionary pointing specific foreign key field instances from their
        model to the site field to filter on something like:

            multisite_indirect_foreign_key_path = {
                    'plan_instance': 'plan__site'
                }

        for a field named 'plan_instance' referencing a model with a foreign key
        named 'plan' having a foreign key to 'site'.

        To filter the FK queryset to the same sites the current object belongs
        to, simply set `filter_sites_by_current_object` to `True`.

        Caveats:

        1) If you're adding an object that belongs to a site (or sites),
        and you've set `self.limit_sites_by_current_object = True`,
        then the FK fields to objects that also belong to a site won't show
        any objects. This is due to filtering on an empty queryset.
        """
<<<<<<< HEAD
        if not request.user.is_superuser:
            user_sites = request.user.get_profile().sites.all()
            if hasattr(db_field.rel.to, "site"):
                kwargs["queryset"] = db_field.rel.to._default_manager.filter(
                    site__in = user_sites
                )
            if hasattr(db_field.rel.to, "sites"):
                kwargs["queryset"] = db_field.rel.to._default_manager.filter(
                    sites__in = user_sites
                )
            if db_field.name == "site" or db_field.name == "sites":
                kwargs["queryset"] = user_sites
            if hasattr(self, "multisite_indirect_foreign_key_path"):
                if db_field.name in self.multisite_indirect_foreign_key_path.keys():
                    qkwargs = {
                        self.multisite_indirect_foreign_key_path[db_field.name]: user_sites
                    }
                    kwargs["queryset"] = db_field.rel.to._default_manager.filter(**qkwargs)
=======

        if request.user.is_superuser:
            user_sites = Site.objects.all()
        else:
            user_sites = request.user.get_profile().sites.all()
        if self.filter_sites_by_current_object and hasattr(self, "object_sites"):
            sites = user_sites.filter(
                        pk__in = self.object_sites
                    )
        else:
            sites = user_sites

        if(hasattr(db_field.rel.to, "site")):
            kwargs["queryset"] = db_field.rel.to._default_manager.filter(
                        site__in = sites
                    )
        if(hasattr(db_field.rel.to, "sites")):
            kwargs["queryset"] = db_field.rel.to._default_manager.filter(
                        sites__in = sites
                    )
        if db_field.name == "site" or db_field.name == "sites":
            kwargs["queryset"] = user_sites
        if(hasattr(self, "multisite_indirect_foreign_key_path")):
            if db_field.name in self.multisite_indirect_foreign_key_path.keys():
                qkwargs = {
                            self.multisite_indirect_foreign_key_path[db_field.name]: sites
                        }
                kwargs["queryset"] = db_field.rel.to._default_manager.filter(
                            **qkwargs
                        )

>>>>>>> 64cc32b4
        return kwargs

    def formfield_for_foreignkey(self, db_field, request, **kwargs):
        kwargs  = self.handle_multisite_foreign_keys(db_field, request, **kwargs)
        return super(MultisiteModelAdmin, self).formfield_for_foreignkey(db_field, request, **kwargs)

    def formfield_for_manytomany(self, db_field, request, **kwargs):
        kwargs = self.handle_multisite_foreign_keys(db_field, request, **kwargs)
        return super(MultisiteModelAdmin, self).formfield_for_manytomany(db_field, request, **kwargs)

    def get_changelist(self, request, **kwargs):
        """
        Restrict the site filter (if there is one) to sites you are associated with,
        or remove it entirely if you're just associated with one site. Unless you're a
        super-user, of course.
        """
        return MultisiteChangeList<|MERGE_RESOLUTION|>--- conflicted
+++ resolved
@@ -134,26 +134,6 @@
         then the FK fields to objects that also belong to a site won't show
         any objects. This is due to filtering on an empty queryset.
         """
-<<<<<<< HEAD
-        if not request.user.is_superuser:
-            user_sites = request.user.get_profile().sites.all()
-            if hasattr(db_field.rel.to, "site"):
-                kwargs["queryset"] = db_field.rel.to._default_manager.filter(
-                    site__in = user_sites
-                )
-            if hasattr(db_field.rel.to, "sites"):
-                kwargs["queryset"] = db_field.rel.to._default_manager.filter(
-                    sites__in = user_sites
-                )
-            if db_field.name == "site" or db_field.name == "sites":
-                kwargs["queryset"] = user_sites
-            if hasattr(self, "multisite_indirect_foreign_key_path"):
-                if db_field.name in self.multisite_indirect_foreign_key_path.keys():
-                    qkwargs = {
-                        self.multisite_indirect_foreign_key_path[db_field.name]: user_sites
-                    }
-                    kwargs["queryset"] = db_field.rel.to._default_manager.filter(**qkwargs)
-=======
 
         if request.user.is_superuser:
             user_sites = Site.objects.all()
@@ -166,26 +146,23 @@
         else:
             sites = user_sites
 
-        if(hasattr(db_field.rel.to, "site")):
+        if hasattr(db_field.rel.to, "site"):
             kwargs["queryset"] = db_field.rel.to._default_manager.filter(
-                        site__in = sites
-                    )
-        if(hasattr(db_field.rel.to, "sites")):
+                site__in = user_sites
+            )
+        if hasattr(db_field.rel.to, "sites"):
             kwargs["queryset"] = db_field.rel.to._default_manager.filter(
-                        sites__in = sites
-                    )
+                sites__in = user_sites
+            )
         if db_field.name == "site" or db_field.name == "sites":
             kwargs["queryset"] = user_sites
-        if(hasattr(self, "multisite_indirect_foreign_key_path")):
+        if hasattr(self, "multisite_indirect_foreign_key_path"):
             if db_field.name in self.multisite_indirect_foreign_key_path.keys():
                 qkwargs = {
-                            self.multisite_indirect_foreign_key_path[db_field.name]: sites
-                        }
-                kwargs["queryset"] = db_field.rel.to._default_manager.filter(
-                            **qkwargs
-                        )
+                    self.multisite_indirect_foreign_key_path[db_field.name]: user_sites
+                }
+                kwargs["queryset"] = db_field.rel.to._default_manager.filter(**qkwargs)
 
->>>>>>> 64cc32b4
         return kwargs
 
     def formfield_for_foreignkey(self, db_field, request, **kwargs):
