--- conflicted
+++ resolved
@@ -1,22 +1,14 @@
-<<<<<<< HEAD
-from __future__ import absolute_import, unicode_literals
-=======
 from __future__ import annotations
->>>>>>> 2d2b9894
 
 import sys
 
 from django.conf import settings
-<<<<<<< HEAD
-from django.db.models.signals import post_delete, post_save
-=======
 from django.core.exceptions import ObjectDoesNotExist
 from django.db.models.signals import post_delete, post_save
 
 __all__ = ["use_framework_for_site_cache"]
 
 from multisite.exceptions import MultisiteSiteDoesNotExist
->>>>>>> 2d2b9894
 
 
 def use_framework_for_site_cache():
@@ -154,11 +146,7 @@
         self._cache.delete(key=key)
 
     def __contains__(self, item):
-<<<<<<< HEAD
-        """D.__contains__(k) -> True if D has a key k, else False"""
-=======
         """D.__contains__(k) -> True if D has a key k, else False."""
->>>>>>> 2d2b9894
         hash(item)  # Raise TypeError if unhashable
         return self._cache.__contains__(key=item)
 
@@ -167,13 +155,9 @@
         self._cache.clear()
 
     def get(self, key, default=None, version=None):
-<<<<<<< HEAD
-        """D.key(k[, d]) -> k if D has a key k, else d. Defaults to None"""
-=======
         """D.key(k[, d]) -> k if D has a key k, else d.
 
         Defaults to None.
         """
->>>>>>> 2d2b9894
         hash(key)  # Raise TypeError if unhashable
         return self._cache.get(key=key, default=default, version=version)