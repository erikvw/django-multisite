--- conflicted
+++ resolved
@@ -12,15 +12,8 @@
     def handle(self, **options):
         self.setup_logging(verbosity=options.get("verbosity", 1))
 
-<<<<<<< HEAD
-        filename = getattr(
-            settings,
-            "MULTISITE_PUBLIC_SUFFIX_LIST_CACHE",
-            os.path.join(tempfile.gettempdir(), "multisite_tld.dat"),
-=======
         cache_dir = getattr(
             settings, "MULTISITE_PUBLIC_SUFFIX_LIST_CACHE_DIR", tempfile.gettempdir()
->>>>>>> 2d2b9894
         )
         self.log("Updating {cache_dir}".format(cache_dir=cache_dir))
 
