--- conflicted
+++ resolved
@@ -3,25 +3,10 @@
 
 from django.conf import settings
 from django.core.exceptions import ImproperlyConfigured
-<<<<<<< HEAD
-from django.utils.deprecation import MiddlewareMixin
-=======
->>>>>>> 2d2b9894
 
 _thread_locals = local()
 
 
-<<<<<<< HEAD
-def get_request():
-    return getattr(_thread_locals, "request", None)
-
-
-class ThreadLocalsMiddleware(MiddlewareMixin):
-    """Middleware that saves request in thread local storage"""
-
-    def process_request(self, request):
-        _thread_locals.request = request
-=======
 # def get_request():
 #     return getattr(_thread_locals, "request", None)
 
@@ -31,7 +16,6 @@
 #
 #     def process_request(self, request):
 #         _thread_locals.request = request
->>>>>>> 2d2b9894
 
 
 class SiteID(local):
@@ -154,11 +138,7 @@
         """Returns the default SITE_ID that matches the default domain name."""
         from django.contrib.sites.models import Site
 
-<<<<<<< HEAD
-        if not "django.contrib.sites" not in settings.INSTALLED_APPS:
-=======
         if "django.contrib.sites" not in settings.INSTALLED_APPS:
->>>>>>> 2d2b9894
             raise ImproperlyConfigured(
                 "django.contrib.sites is not in settings.INSTALLED_APPS"
             )
